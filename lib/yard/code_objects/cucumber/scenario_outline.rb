--- conflicted
+++ resolved
@@ -1,9 +1,8 @@
 module YARD::CodeObjects::Cucumber
-
   class ScenarioOutline < NamespaceObject
 
     attr_accessor :value, :comments, :keyword, :description, :steps, :tags, :feature
-    attr_accessor :scenarios, :examples 
+    attr_accessor :scenarios, :examples
 
     def initialize(namespace, name)
       super(namespace, name.to_s.strip)
@@ -26,18 +25,10 @@
       @examples.find { |example| example.rows }
     end
 
-<<<<<<< HEAD
-
     class Examples
 
-      attr_accessor :name, :line, :keyword, :comments, :rows
+      attr_accessor :name, :line, :keyword, :comments, :rows, :tags, :scenario
 
-=======
-    class Examples
-      
-      attr_accessor :name, :line, :keyword, :comments, :rows, :tags, :scenario
-      
->>>>>>> c6dd84ac
       # The first row of the rows contains the headers for the table
       def headers
         rows.first
