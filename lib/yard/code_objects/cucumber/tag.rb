--- conflicted
+++ resolved
@@ -1,30 +1,23 @@
 module YARD::CodeObjects::Cucumber
-
   class Tag < NamespaceObject
 
-<<<<<<< HEAD
-    attr_accessor :value, :owners
+    attr_accessor :value, :owners, :total_scenarios
 
-=======
-    attr_accessor :value, :owners, :total_scenarios
-    
->>>>>>> c6dd84ac
     def features
       @owners.find_all { |owner| owner.is_a?(Feature) }
     end
 
     def scenarios
-<<<<<<< HEAD
-      @owners.find_all { |owner| owner.is_a?(Scenario) || owner.is_a?(ScenarioOutline) }
-=======
-      all = @owners.find_all{|owner| owner.is_a?(Scenario) || owner.is_a?(ScenarioOutline) }
-      @owners.each {|owner|
+      all = @owners.find_all do |owner|
+        owner.is_a?(Scenario) || owner.is_a?(ScenarioOutline) || ()
+      end
+
+      @owners.each do |owner|
         if owner.is_a?(ScenarioOutline::Examples) && !all.include?(owner.scenario)
           all << owner.scenario
         end
-      }
-      return all
->>>>>>> c6dd84ac
+      end
+      all
     end
 
     def indirect_scenarios
@@ -34,9 +27,5 @@
     def all_scenarios
       scenarios + indirect_scenarios
     end
-<<<<<<< HEAD
-=======
-
->>>>>>> c6dd84ac
   end
 end