--- conflicted
+++ resolved
@@ -1,24 +1,16 @@
 module YARD::CodeObjects::Cucumber
+  class Feature < NamespaceObject
+    attr_accessor :background, :comments, :description, :keyword, :scenarios, :tags, :value
 
-  class Feature < NamespaceObject
-<<<<<<< HEAD
-
-    attr_accessor :background, :comments, :description, :keyword, :scenarios, :tags, :value
-=======
-    
-    attr_accessor :background, :comments, :description, :keyword, :scenarios, :tags, :value, :total_scenarios
->>>>>>> c6dd84ac
+    def total_scenarios
+      scenarios.count
+    end
 
     def initialize(namespace, name)
       @comments = ""
       @scenarios = []
       @tags = []
-<<<<<<< HEAD
       super(namespace, name.to_s.strip)
-=======
-      @total_scenarios = 0
-      super(namespace,name.to_s.strip)
->>>>>>> c6dd84ac
     end
   end
 end